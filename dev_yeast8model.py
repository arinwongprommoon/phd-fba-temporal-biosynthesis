#!/usr/bin/env python3

import matplotlib.pyplot as plt
import numpy as np
import time
from yeast8model import (
    Yeast8Model,
    compare_fluxes,
    compare_ablation_times,
    get_exch_saturation,
    heatmap_ablation_grid,
)

y = Yeast8Model("./models/yeast-GEM_8-6-0.xml")
print("model obj initd")

glucose_bounds = (-4.75, 0)  # gives a sensible growth rate for wt
y.add_media_components(["r_1992"])
y.model.reactions.r_1714.bounds = glucose_bounds
print("model obj modified")

sol_orig = y.optimize()
print("optimized")

start = time.time()
y.set_flux_penalty(penalty_coefficient=0.1)
end = time.time()
print("penalty set with coeff, first try")
print(f"elapsed time: {end - start} s")

sol_pen1 = y.optimize()
print("optimized with penalty")

start = time.time()
y.set_flux_penalty(penalty_coefficient=0.1)
end = time.time()
print("penalty set with coeff, second try")
print(f"elapsed time: {end - start} s")

sol_pen2 = y.optimize()
print("optimized with penalty")

diff = sol_pen2.fluxes - sol_pen2.fluxes
print("diff")
print(diff.min())
print(diff.max())
# z = Yeast8Model("./models/ecYeastGEMfull.yml")
# y.knock_out_list(["YML120C"])
# y.knock_out_list(["YML120C", "foo"])

# y.add_media_components(["r_1761"])
# print(y.model.reactions.get_by_id("r_1761").bounds)

# y.make_auxotroph("BY4741")
# y.make_auxotroph("BY4742")
# y.make_auxotroph("BY4743")

# y.optimize()

<<<<<<< HEAD
# y.ablation_result = y.ablate()
# r = y.get_ablation_ratio()
# print(r)
# exch_rate_dict = {
#     "r_1714": np.linspace(0, 18, 3),
#     "r_1654": np.linspace(0, 18, 3),
# }
# ra, la = y.ablation_grid(exch_rate_dict)
# breakpoint()

# fig, ax = plt.subplots()
# heatmap_ablation_grid(ax, exch_rate_dict, ra, la, percent_saturation=True)
# # y.ablation_barplot(ax)
# plt.show()
=======
# r = y.get_ablation_ratio()
# print(r)
exch_rate_dict = {
    "r_1714": np.linspace(0, 18, 2),
    "r_1654": np.linspace(0, 18, 2),
}
ra, la, gra = y.ablation_grid(exch_rate_dict)
# breakpoint()

fig, ax = plt.subplots()
heatmap_ablation_grid(ax, exch_rate_dict, ra, la, percent_saturation=True)
plt.show()
>>>>>>> 34b16daf

fig, ax = plt.subplots()
heatmap_ablation_grid(ax, exch_rate_dict, gra, la, percent_saturation=True)
plt.show()
# # y.ablation_barplot(ax)

# z = Yeast8Model("./models/ecYeastGEM_batch.xml")
# z.make_auxotroph("BY4741")

# z.ablation_result = z.ablate()

# fig, ax = plt.subplots()
# compare_ablation_times(z.ablation_result, y.ablation_result, ax)
# plt.show()

# dfs = compare_fluxes(y, z)

# grs = get_exch_saturation(y, "r_1714", np.linspace(0, 18.6, 10))

breakpoint()<|MERGE_RESOLUTION|>--- conflicted
+++ resolved
@@ -57,7 +57,6 @@
 
 # y.optimize()
 
-<<<<<<< HEAD
 # y.ablation_result = y.ablate()
 # r = y.get_ablation_ratio()
 # print(r)
@@ -72,20 +71,6 @@
 # heatmap_ablation_grid(ax, exch_rate_dict, ra, la, percent_saturation=True)
 # # y.ablation_barplot(ax)
 # plt.show()
-=======
-# r = y.get_ablation_ratio()
-# print(r)
-exch_rate_dict = {
-    "r_1714": np.linspace(0, 18, 2),
-    "r_1654": np.linspace(0, 18, 2),
-}
-ra, la, gra = y.ablation_grid(exch_rate_dict)
-# breakpoint()
-
-fig, ax = plt.subplots()
-heatmap_ablation_grid(ax, exch_rate_dict, ra, la, percent_saturation=True)
-plt.show()
->>>>>>> 34b16daf
 
 fig, ax = plt.subplots()
 heatmap_ablation_grid(ax, exch_rate_dict, gra, la, percent_saturation=True)
